import torch
import torch.nn as nn
from torch_geometric.nn import global_mean_pool, radius_graph
from torch_geometric.nn.models.schnet import GaussianSmearing

from ocpmodels.common.registry import registry
from ocpmodels.datasets.elemental_embeddings import EMBEDDINGS
from ocpmodels.models.base import BaseModel
from ocpmodels.modules.layers import CGCNNConv


@registry.register_model("cgcnn")
class CGCNN(BaseModel):
    def __init__(
        self,
        num_atoms,
        bond_feat_dim,
        num_targets,
        regress_forces=True,
        atom_embedding_size=64,
        num_graph_conv_layers=6,
        fc_feat_size=128,
        num_fc_layers=4,
        cutoff=6.0,
        num_gaussians=50,
    ):
        super(CGCNN, self).__init__(num_atoms, bond_feat_dim, num_targets)
<<<<<<< HEAD
        self.regress_forces = regress_forces
        self.embedding = nn.Linear(self.num_atoms, atom_embedding_size)
=======

        # Get CGCNN atom embeddings
        self.embedding = torch.zeros(100, 92)
        for i in range(100):
            self.embedding[i] = torch.tensor(EMBEDDINGS[i + 1])
        self.embedding_fc = nn.Linear(92, atom_embedding_size)
>>>>>>> c21cbb29

        self.convs = nn.ModuleList(
            [
                CGCNNConv(
                    node_dim=atom_embedding_size,
                    edge_dim=bond_feat_dim,
                    cutoff=cutoff,
                )
                for _ in range(num_graph_conv_layers)
            ]
        )

        self.conv_to_fc = nn.Sequential(
            nn.Linear(atom_embedding_size, fc_feat_size), nn.Softplus()
        )

        if num_fc_layers > 1:
            layers = []
            for _ in range(num_fc_layers - 1):
                layers.append(nn.Linear(fc_feat_size, fc_feat_size))
                layers.append(nn.Softplus())
            self.fcs = nn.Sequential(*layers)
        self.fc_out = nn.Linear(fc_feat_size, self.num_targets)

        self.cutoff = cutoff
        self.distance_expansion = GaussianSmearing(0.0, cutoff, num_gaussians)

    def forward(self, data):
        # Get node features
        if self.embedding.device != data.atomic_numbers.device:
            self.embedding = self.embedding.to(data.atomic_numbers.device)
        data.x = self.embedding[data.atomic_numbers.long() - 1]

        # Construct graph, get edge features
        data.edge_index = radius_graph(
            data.pos, r=self.cutoff, batch=data.batch
        )
        row, col = data.edge_index
<<<<<<< HEAD
        if hasattr(data, "pos") and data.pos is not None:
            pos = data.pos
            if self.regress_forces:
                pos = pos.requires_grad_(True)
            data.edge_weight = (pos[row] - pos[col]).norm(dim=-1)
            data.edge_attr = self.distance_expansion(data.edge_weight)
        else:
            # placeholder edge weights for backward-compatibility.
            data.edge_weight = torch.ones_like(row)
=======
        data.edge_weight = (data.pos[row] - data.pos[col]).norm(dim=-1)
        data.edge_attr = self.distance_expansion(data.edge_weight)
>>>>>>> c21cbb29

        # Forward pass through the network
        mol_feats = self._convolve(data)
        mol_feats = self.conv_to_fc(mol_feats)
        if hasattr(self, "fcs"):
            mol_feats = self.fcs(mol_feats)

        energy = self.fc_out(mol_feats)
        if self.regress_forces:
            forces = -1 * (
                torch.autograd.grad(
                    energy,
                    pos,
                    grad_outputs=torch.ones_like(energy),
                    create_graph=True,
                )[0]
            )
            return energy, forces
        else:
            return energy

    def _convolve(self, data):
        """
        Returns the output of the convolution layers before they are passed
        into the dense layers.
        """
        node_feats = self.embedding_fc(data.x)
        for f in self.convs:
            node_feats = f(
                node_feats, data.edge_index, data.edge_weight, data.edge_attr
            )
        mol_feats = global_mean_pool(node_feats, data.batch)
        return mol_feats<|MERGE_RESOLUTION|>--- conflicted
+++ resolved
@@ -25,17 +25,13 @@
         num_gaussians=50,
     ):
         super(CGCNN, self).__init__(num_atoms, bond_feat_dim, num_targets)
-<<<<<<< HEAD
         self.regress_forces = regress_forces
-        self.embedding = nn.Linear(self.num_atoms, atom_embedding_size)
-=======
 
         # Get CGCNN atom embeddings
         self.embedding = torch.zeros(100, 92)
         for i in range(100):
             self.embedding[i] = torch.tensor(EMBEDDINGS[i + 1])
         self.embedding_fc = nn.Linear(92, atom_embedding_size)
->>>>>>> c21cbb29
 
         self.convs = nn.ModuleList(
             [
@@ -74,20 +70,11 @@
             data.pos, r=self.cutoff, batch=data.batch
         )
         row, col = data.edge_index
-<<<<<<< HEAD
-        if hasattr(data, "pos") and data.pos is not None:
-            pos = data.pos
-            if self.regress_forces:
-                pos = pos.requires_grad_(True)
-            data.edge_weight = (pos[row] - pos[col]).norm(dim=-1)
-            data.edge_attr = self.distance_expansion(data.edge_weight)
-        else:
-            # placeholder edge weights for backward-compatibility.
-            data.edge_weight = torch.ones_like(row)
-=======
-        data.edge_weight = (data.pos[row] - data.pos[col]).norm(dim=-1)
+        pos = data.pos
+        if self.regress_forces:
+            pos = pos.requires_grad_(True)
+        data.edge_weight = (pos[row] - pos[col]).norm(dim=-1)
         data.edge_attr = self.distance_expansion(data.edge_weight)
->>>>>>> c21cbb29
 
         # Forward pass through the network
         mol_feats = self._convolve(data)
